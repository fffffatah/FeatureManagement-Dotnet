--- conflicted
+++ resolved
@@ -23,25 +23,15 @@
         // IFeatureDefinitionProviderCacheable interface is only used to mark this provider as cacheable. This allows our test suite's
         // provider to be marked for caching as well.
 
-<<<<<<< HEAD
-=======
-        private const string FeatureFiltersSectionName = "EnabledFor";
-        private const string RequirementTypeKeyword = "RequirementType";
-        private const string FeatureManagementSectionName = "FeatureManagement";
->>>>>>> a7e5b90a
         private readonly IConfiguration _configuration;
         private readonly ConcurrentDictionary<string, FeatureDefinition> _definitions;
         private IDisposable _changeSubscription;
         private readonly ILogger _logger;
         private int _stale = 0;
 
-<<<<<<< HEAD
         const string ParseValueErrorString = "Invalid setting '{0}' with value '{1}' for feature '{2}'.";
 
-        public ConfigurationFeatureDefinitionProvider(IConfiguration configuration)
-=======
         public ConfigurationFeatureDefinitionProvider(IConfiguration configuration, ILoggerFactory loggerFactory)
->>>>>>> a7e5b90a
         {
             _configuration = configuration ?? throw new ArgumentNullException(nameof(configuration));
             _logger = loggerFactory?.CreateLogger<ConfigurationFeatureDefinitionProvider>() ?? throw new ArgumentNullException(nameof(loggerFactory));
@@ -308,28 +298,16 @@
 
         private IEnumerable<IConfigurationSection> GetFeatureDefinitionSections()
         {
-<<<<<<< HEAD
-            if (_configuration.GetChildren().Any(s => s.Key.Equals(ConfigurationFields.FeatureManagementSectionName, StringComparison.OrdinalIgnoreCase)))
-            {
-                //
-                // Look for feature definitions under the "FeatureManagement" section
-                return _configuration.GetSection(ConfigurationFields.FeatureManagementSectionName).GetChildren();
-            }
-            else
-            {
-                return _configuration.GetChildren();
-=======
             //
             // Look for feature definitions under the "FeatureManagement" section
-            IConfigurationSection featureManagementConfigurationSection = _configuration.GetSection(FeatureManagementSectionName);
+            IConfigurationSection featureManagementConfigurationSection = _configuration.GetSection(ConfigurationFields.FeatureManagementSectionName);
 
             if (featureManagementConfigurationSection.Exists())
             {
                 return featureManagementConfigurationSection.GetChildren();
->>>>>>> a7e5b90a
-            }
-
-            _logger.LogDebug($"No configuration section named '{FeatureManagementSectionName}' was found.");
+            }
+
+            _logger.LogDebug($"No configuration section named '{ConfigurationFields.FeatureManagementSectionName}' was found.");
 
             return Enumerable.Empty<IConfigurationSection>();
         }
