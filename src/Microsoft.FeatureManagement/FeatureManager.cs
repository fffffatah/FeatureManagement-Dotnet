// Copyright (c) Microsoft Corporation.
// Licensed under the MIT license.
//
using Microsoft.Extensions.Caching.Memory;
using Microsoft.Extensions.Configuration;
using Microsoft.Extensions.Logging;
<<<<<<< HEAD
using Microsoft.Extensions.Options;
using Microsoft.FeatureManagement.Telemetry;
using Microsoft.FeatureManagement.FeatureFilters;
using Microsoft.FeatureManagement.Targeting;
=======
>>>>>>> e3e4b1b8
using System;
using System.Collections.Concurrent;
using System.Collections.Generic;
using System.Diagnostics;
using System.Linq;
using System.Runtime.CompilerServices;
using System.Threading;
using System.Threading.Tasks;

namespace Microsoft.FeatureManagement
{
    /// <summary>
    /// Used to evaluate whether a feature is enabled or disabled.
    /// </summary>
<<<<<<< HEAD
    class FeatureManager : IFeatureManager, IDisposable, IVariantFeatureManager
=======
    public sealed class FeatureManager : IFeatureManager
>>>>>>> e3e4b1b8
    {
        private readonly TimeSpan ParametersCacheSlidingExpiration = TimeSpan.FromMinutes(5);
        private readonly TimeSpan ParametersCacheAbsoluteExpirationRelativeToNow = TimeSpan.FromDays(1);

        private readonly IFeatureDefinitionProvider _featureDefinitionProvider;
        private readonly IEnumerable<IFeatureFilterMetadata> _featureFilters;
        private readonly IEnumerable<ISessionManager> _sessionManagers;
        private readonly ConcurrentDictionary<string, IFeatureFilterMetadata> _filterMetadataCache;
        private readonly ConcurrentDictionary<string, ContextualFeatureFilterEvaluator> _contextualFeatureFilterCache;
        private readonly FeatureManagementOptions _options;
<<<<<<< HEAD
        private readonly TargetingEvaluationOptions _assignerOptions;
        private readonly IMemoryCache _parametersCache;
=======
>>>>>>> e3e4b1b8

        private class ConfigurationCacheItem
        {
            public IConfiguration Parameters { get; set; }

            public object Settings { get; set; }
        }

        /// <summary>
        /// Creates a feature manager.
        /// </summary>
        /// <param name="featureDefinitionProvider">The provider of feature flag definitions.</param>
        /// <param name="options">Options controlling the behavior of the feature manager.</param>
        /// <exception cref="ArgumentNullException">Thrown if <paramref name="featureDefinitionProvider"/> is null.</exception>
        /// <exception cref="ArgumentNullException">Thrown if <paramref name="options"/> is null.</exception>
        public FeatureManager(
            IFeatureDefinitionProvider featureDefinitionProvider,
<<<<<<< HEAD
            IEnumerable<IFeatureFilterMetadata> featureFilters,
            IEnumerable<ISessionManager> sessionManagers,
            ILoggerFactory loggerFactory,
            IOptions<FeatureManagementOptions> options,
            IOptions<TargetingEvaluationOptions> assignerOptions)
        {
            _featureDefinitionProvider = featureDefinitionProvider;
            _featureFilters = featureFilters ?? throw new ArgumentNullException(nameof(featureFilters));
            _sessionManagers = sessionManagers ?? throw new ArgumentNullException(nameof(sessionManagers));
            _logger = loggerFactory.CreateLogger<FeatureManager>();
            _assignerOptions = assignerOptions?.Value ?? throw new ArgumentNullException(nameof(assignerOptions));
=======
            FeatureManagementOptions options)
        {
>>>>>>> e3e4b1b8
            _filterMetadataCache = new ConcurrentDictionary<string, IFeatureFilterMetadata>();
            _contextualFeatureFilterCache = new ConcurrentDictionary<string, ContextualFeatureFilterEvaluator>();
            _featureDefinitionProvider = featureDefinitionProvider ?? throw new ArgumentNullException(nameof(featureDefinitionProvider));
            _options = options ?? throw new ArgumentNullException(nameof(options));
            _featureFilters = Enumerable.Empty<IFeatureFilterMetadata>();
            _sessionManagers = Enumerable.Empty<ISessionManager>();
        }

        /// <summary>
        /// The collection of feature filter metadata.
        /// </summary>
        /// <exception cref="ArgumentNullException">Thrown if it is set to null.</exception>
        public IEnumerable<IFeatureFilterMetadata> FeatureFilters
        {
            get => _featureFilters;

            init
            {
                _featureFilters = value ?? throw new ArgumentNullException(nameof(value));
            }
        }

<<<<<<< HEAD
        public IEnumerable<ITelemetryPublisher> TelemetryPublishers { get; init; }

        public IConfiguration Configuration { get; init; }

        public ITargetingContextAccessor TargetingContextAccessor { get; init; }

=======
        /// <summary>
        /// The collection of session managers.
        /// </summary>
        /// <exception cref="ArgumentNullException">Thrown if it is set to null.</exception>
        public IEnumerable<ISessionManager> SessionManagers
        {
            get => _sessionManagers;

            init
            {
                _sessionManagers = value ?? throw new ArgumentNullException(nameof(value));
            }
        }

        /// <summary>
        /// The application memory cache to store feature filter settings.
        /// </summary>
        public IMemoryCache Cache { get; init; }

        /// <summary>
        /// The logger for the feature manager.
        /// </summary>
        public ILogger Logger { get; init; }

        /// <summary>
        /// Checks whether a given feature is enabled.
        /// </summary>
        /// <param name="feature">The name of the feature to check.</param>
        /// <returns>True if the feature is enabled, otherwise false.</returns>
>>>>>>> e3e4b1b8
        public Task<bool> IsEnabledAsync(string feature)
        {
            return IsEnabledWithVariantsAsync<object>(feature, appContext: null, useAppContext: false, CancellationToken.None).AsTask();
        }

        /// <summary>
        /// Checks whether a given feature is enabled.
        /// </summary>
        /// <param name="feature">The name of the feature to check.</param>
        /// <param name="appContext">A context providing information that can be used to evaluate whether a feature should be on or off.</param>
        /// <returns>True if the feature is enabled, otherwise false.</returns>
        public Task<bool> IsEnabledAsync<TContext>(string feature, TContext appContext)
        {
            return IsEnabledWithVariantsAsync(feature, appContext, useAppContext: true, CancellationToken.None).AsTask();
        }

<<<<<<< HEAD
        public ValueTask<bool> IsEnabledAsync(string feature, CancellationToken cancellationToken)
=======
        /// <summary>
        /// Retrieves a list of feature names registered in the feature manager.
        /// </summary>
        /// <returns>An enumerator which provides asynchronous iteration over the feature names registered in the feature manager.</returns>
        public async IAsyncEnumerable<string> GetFeatureNamesAsync()
>>>>>>> e3e4b1b8
        {
            return IsEnabledWithVariantsAsync<object>(feature, appContext: null, useAppContext: false, cancellationToken);
        }

        public ValueTask<bool> IsEnabledAsync<TContext>(string feature, TContext appContext, CancellationToken cancellationToken)
        {
            return IsEnabledWithVariantsAsync(feature, appContext, useAppContext: true, cancellationToken);
        }

        private async ValueTask<bool> IsEnabledWithVariantsAsync<TContext>(string feature, TContext appContext, bool useAppContext, CancellationToken cancellationToken)
        {
            bool isFeatureEnabled = false;

            FeatureDefinition featureDefinition = await GetFeatureDefinition(feature).ConfigureAwait(false);

            VariantDefinition variantDefinition = null;

            if (featureDefinition != null)
            {
                isFeatureEnabled = await IsEnabledAsync(featureDefinition, appContext, useAppContext, cancellationToken).ConfigureAwait(false);

                if (featureDefinition.Variants != null && featureDefinition.Variants.Any() && featureDefinition.Allocation != null)
                {
                    if (!isFeatureEnabled)
                    {
                        variantDefinition = featureDefinition.Variants.FirstOrDefault((variant) => variant.Name == featureDefinition.Allocation.DefaultWhenDisabled);
                    }
                    else
                    {
                        TargetingContext targetingContext;

                        if (useAppContext)
                        {
                            targetingContext = appContext as TargetingContext;
                        }
                        else
                        {
                            targetingContext = await ResolveTargetingContextAsync(cancellationToken).ConfigureAwait(false);
                        }

                        variantDefinition = await GetAssignedVariantAsync(
                            featureDefinition,
                            targetingContext,
                            cancellationToken)
                            .ConfigureAwait(false);
                    }

                    if (variantDefinition != null && featureDefinition.Status != FeatureStatus.Disabled)
                    {
                        if (variantDefinition.StatusOverride == StatusOverride.Enabled)
                        {
                            isFeatureEnabled = true;
                        }
                        else if (variantDefinition.StatusOverride == StatusOverride.Disabled)
                        {
                            isFeatureEnabled = false;
                        }
                    }
                }
            }

            foreach (ISessionManager sessionManager in _sessionManagers)
            {
                await sessionManager.SetAsync(feature, isFeatureEnabled).ConfigureAwait(false);
            }

            if (featureDefinition.TelemetryEnabled)
            {
                PublishTelemetry(new EvaluationEvent
                {
                    FeatureDefinition = featureDefinition,
                    IsEnabled = isFeatureEnabled,
                    Variant = variantDefinition != null ? GetVariantFromVariantDefinition(variantDefinition) : null
                }, cancellationToken);
            }

            return isFeatureEnabled;
        }

        public IAsyncEnumerable<string> GetFeatureNamesAsync()
        {
            return GetFeatureNamesAsync(CancellationToken.None);
        }

        public async IAsyncEnumerable<string> GetFeatureNamesAsync([EnumeratorCancellation] CancellationToken cancellationToken)
        {
            await foreach (FeatureDefinition featureDefinition in _featureDefinitionProvider.GetAllFeatureDefinitionsAsync().ConfigureAwait(false))
            {
                cancellationToken.ThrowIfCancellationRequested();

                yield return featureDefinition.Name;
            }
        }

<<<<<<< HEAD
        public void Dispose()
        {
            _parametersCache.Dispose();
        }

        private async Task<bool> IsEnabledAsync<TContext>(FeatureDefinition featureDefinition, TContext appContext, bool useAppContext, CancellationToken cancellationToken)
=======
        private async Task<bool> IsEnabledAsync<TContext>(string feature, TContext appContext, bool useAppContext)
>>>>>>> e3e4b1b8
        {
            Debug.Assert(featureDefinition != null);

            foreach (ISessionManager sessionManager in _sessionManagers)
            {
                bool? readSessionResult = await sessionManager.GetAsync(featureDefinition.Name).ConfigureAwait(false);

                if (readSessionResult.HasValue)
                {
                    return readSessionResult.Value;
                }
            }

            bool enabled;

            //
            // Treat an empty or status disabled feature as disabled
            if (featureDefinition.EnabledFor == null || 
                !featureDefinition.EnabledFor.Any() || 
                featureDefinition.Status == FeatureStatus.Disabled)
            {
                enabled = false;
            }
            else
            {
                //
                // Ensure no conflicts in the feature definition
                if (featureDefinition.RequirementType == RequirementType.All && _options.IgnoreMissingFeatureFilters)
                {
                    throw new FeatureManagementException(
                        FeatureManagementError.Conflict,
                        $"The 'IgnoreMissingFeatureFilters' flag cannot be used in combination with a feature of requirement type 'All'.");
                }

                //
                // If the requirement type is all, we default to true. Requirement type All will end on a false
                enabled = featureDefinition.RequirementType == RequirementType.All;

                //
                // We iterate until we hit our target evaluation
                bool targetEvaluation = !enabled;

                //
                // Keep track of the index of the filter we are evaluating
                int filterIndex = -1;

                //
                // For all enabling filters listed in the feature's state, evaluate them according to requirement type
                foreach (FeatureFilterConfiguration featureFilterConfiguration in featureDefinition.EnabledFor)
                {
                    filterIndex++;

                    //
                    // Handle AlwaysOn and On filters
                    if (string.Equals(featureFilterConfiguration.Name, "AlwaysOn", StringComparison.OrdinalIgnoreCase) ||
                            string.Equals(featureFilterConfiguration.Name, "On", StringComparison.OrdinalIgnoreCase))
                    {
                        if (featureDefinition.RequirementType == RequirementType.Any)
                        {
                            enabled = true;
                            break;
                        }

                        continue;
                    }

                    IFeatureFilterMetadata filter;

                    if (useAppContext)
                    {
                        filter = GetFeatureFilterMetadata(featureFilterConfiguration.Name, typeof(TContext)) ??
                                    GetFeatureFilterMetadata(featureFilterConfiguration.Name);
                    }
                    else
                    {
                        filter = GetFeatureFilterMetadata(featureFilterConfiguration.Name);
                    }

                    if (filter == null)
                    {
                        string errorMessage = $"The feature filter '{featureFilterConfiguration.Name}' specified for feature '{featureDefinition.Name}' was not found.";

                        if (!_options.IgnoreMissingFeatureFilters)
                        {
<<<<<<< HEAD
                            throw new FeatureManagementException(FeatureManagementError.MissingFeatureFilter, errorMessage);
                        }
=======
                            if (_featureFilters.Any(f => IsMatchingName(f.GetType(), featureFilterConfiguration.Name)))
                            {
                                //
                                // Cannot find the appropriate registered feature filter which matches the filter name and the provided context type.
                                // But there is a registered feature filter which matches the filter name.
                                continue;
                            }

                            string errorMessage = $"The feature filter '{featureFilterConfiguration.Name}' specified for feature '{feature}' was not found.";
>>>>>>> e3e4b1b8

                        _logger.LogWarning(errorMessage);

<<<<<<< HEAD
                        continue;
                    }
=======
                            Logger?.LogWarning(errorMessage);
>>>>>>> e3e4b1b8

                    var context = new FeatureFilterEvaluationContext()
                    {
                        FeatureName = featureDefinition.Name,
                        Parameters = featureFilterConfiguration.Parameters
                    };

                    BindSettings(filter, context, filterIndex);

                    //
                    // IContextualFeatureFilter
                    if (useAppContext)
                    {
                        ContextualFeatureFilterEvaluator contextualFilter = GetContextualFeatureFilter(featureFilterConfiguration.Name, typeof(TContext));

                        if (contextualFilter != null &&
                            await contextualFilter.EvaluateAsync(context, appContext).ConfigureAwait(false) == targetEvaluation)
                        {
                            enabled = targetEvaluation;

                            break;
                        }
                    }

                    //
                    // IFeatureFilter
                    if (filter is IFeatureFilter featureFilter)
                    {
                        if (await featureFilter.EvaluateAsync(context).ConfigureAwait(false) == targetEvaluation)
                        {
                            enabled = targetEvaluation;

                            break;
                        }
                    }
                }
            }

            return enabled;
        }

        public ValueTask<Variant> GetVariantAsync(string feature, CancellationToken cancellationToken)
        {
            if (string.IsNullOrEmpty(feature))
            {
                throw new ArgumentNullException(nameof(feature));
            }

            return GetVariantAsync(feature, context: null, useContext: false, cancellationToken);
        }

        public ValueTask<Variant> GetVariantAsync(string feature, TargetingContext context, CancellationToken cancellationToken)
        {
            if (string.IsNullOrEmpty(feature))
            {
                throw new ArgumentNullException(nameof(feature));
            }

            if (context == null)
            {
                throw new ArgumentNullException(nameof(context));
            }

            return GetVariantAsync(feature, context, useContext: true, cancellationToken);
        }

        private async ValueTask<Variant> GetVariantAsync(string feature, TargetingContext context, bool useContext, CancellationToken cancellationToken)
        {
            FeatureDefinition featureDefinition = await GetFeatureDefinition(feature).ConfigureAwait(false);

            if (featureDefinition == null || featureDefinition.Allocation == null || (!featureDefinition.Variants?.Any() ?? false))
            {
                return null;
            }

            VariantDefinition variantDefinition = null;

            bool isFeatureEnabled = await IsEnabledAsync(featureDefinition, context, useContext, cancellationToken).ConfigureAwait(false);

            if (!isFeatureEnabled)
            {
                variantDefinition = featureDefinition.Variants.FirstOrDefault((variant) => variant.Name == featureDefinition.Allocation.DefaultWhenDisabled);
            }
            else
            {
                if (!useContext)
                {
                    context = await ResolveTargetingContextAsync(cancellationToken).ConfigureAwait(false);
                }

                variantDefinition = await GetAssignedVariantAsync(featureDefinition, context, cancellationToken).ConfigureAwait(false);
            }

            Variant variant = variantDefinition != null ? GetVariantFromVariantDefinition(variantDefinition) : null;

            if (featureDefinition.TelemetryEnabled)
            {
                PublishTelemetry(new EvaluationEvent
                {
                    FeatureDefinition = featureDefinition,
                    IsEnabled = isFeatureEnabled,
                    Variant = variant
                }, cancellationToken);
            }

            return variant;
        }

        private async ValueTask<FeatureDefinition> GetFeatureDefinition(string feature)
        {
            FeatureDefinition featureDefinition = await _featureDefinitionProvider
                .GetFeatureDefinitionAsync(feature)
                .ConfigureAwait(false);

            if (featureDefinition == null)
            {
                string errorMessage = $"The feature definition for the feature '{feature}' was not found.";

                if (!_options.IgnoreMissingFeatures)
                {
                    throw new FeatureManagementException(FeatureManagementError.MissingFeature, errorMessage);
                }
                
                Logger?.LogDebug(errorMessage);
            }

            return featureDefinition;
        }

        private async ValueTask<TargetingContext> ResolveTargetingContextAsync(CancellationToken cancellationToken)
        {
            if (TargetingContextAccessor == null)
            {
                _logger.LogWarning($"No instance of {nameof(ITargetingContextAccessor)} is available for variant assignment.");

                return null;
            }

            //
            // Acquire targeting context via accessor
            TargetingContext context = await TargetingContextAccessor.GetContextAsync().ConfigureAwait(false);

            //
            // Ensure targeting can be performed
            if (context == null)
            {
                _logger.LogWarning($"No instance of {nameof(TargetingContext)} could be found using {nameof(ITargetingContextAccessor)} for variant assignment.");
            }

            return context;
        }

        private async ValueTask<VariantDefinition> GetAssignedVariantAsync(FeatureDefinition featureDefinition, TargetingContext context, CancellationToken cancellationToken)
        {
            VariantDefinition variantDefinition = null;

            if (context != null)
            {
                variantDefinition = await AssignVariantAsync(featureDefinition, context, cancellationToken).ConfigureAwait(false);
            }

            if (variantDefinition == null)
            {
                variantDefinition = featureDefinition.Variants.FirstOrDefault((variant) => variant.Name == featureDefinition.Allocation.DefaultWhenEnabled);
            }

            return variantDefinition;
        }

        private ValueTask<VariantDefinition> AssignVariantAsync(FeatureDefinition featureDefinition, TargetingContext targetingContext, CancellationToken cancellationToken)
        {
            VariantDefinition variant = null;

            if (featureDefinition.Allocation.User != null)
            {
                foreach (UserAllocation user in featureDefinition.Allocation.User)
                {
                    if (TargetingEvaluator.IsTargeted(targetingContext.UserId, user.Users, _assignerOptions.IgnoreCase))
                    {
                        if (string.IsNullOrEmpty(user.Variant))
                        {
                            _logger.LogWarning($"Missing variant name for user allocation in feature {featureDefinition.Name}");

                            return new ValueTask<VariantDefinition>((VariantDefinition)null);
                        }

                        Debug.Assert(featureDefinition.Variants != null);

                        return new ValueTask<VariantDefinition>(
                            featureDefinition
                                .Variants
                                .FirstOrDefault((variant) => variant.Name == user.Variant));
                    }
                }
            }

            if (featureDefinition.Allocation.Group != null)
            {
                foreach (GroupAllocation group in featureDefinition.Allocation.Group)
                {
                    if (TargetingEvaluator.IsTargeted(targetingContext.Groups, group.Groups, _assignerOptions.IgnoreCase))
                    {
                        if (string.IsNullOrEmpty(group.Variant))
                        {
                            _logger.LogWarning($"Missing variant name for group allocation in feature {featureDefinition.Name}");

                            return new ValueTask<VariantDefinition>((VariantDefinition)null);
                        }

                        Debug.Assert(featureDefinition.Variants != null);

                        return new ValueTask<VariantDefinition>(
                            featureDefinition
                                .Variants
                                .FirstOrDefault((variant) => variant.Name == group.Variant));
                    }
                }
            }

            if (featureDefinition.Allocation.Percentile != null)
            {
                foreach (PercentileAllocation percentile in featureDefinition.Allocation.Percentile)
                {
                    if (TargetingEvaluator.IsTargeted(
                        targetingContext,
                        percentile.From,
                        percentile.To,
                        _assignerOptions.IgnoreCase,
                        featureDefinition.Allocation.Seed ?? $"allocation\n{featureDefinition.Name}"))
                    {
                        if (string.IsNullOrEmpty(percentile.Variant))
                        {
                            _logger.LogWarning($"Missing variant name for percentile allocation in feature {featureDefinition.Name}");

                            return new ValueTask<VariantDefinition>((VariantDefinition)null);
                        }

                        Debug.Assert(featureDefinition.Variants != null);

                        return new ValueTask<VariantDefinition>(
                            featureDefinition
                                .Variants
                                .FirstOrDefault((variant) => variant.Name == percentile.Variant));
                    }
                }
            }

            return new ValueTask<VariantDefinition>(variant);
        }

        private void BindSettings(IFeatureFilterMetadata filter, FeatureFilterEvaluationContext context, int filterIndex)
        {
            IFilterParametersBinder binder = filter as IFilterParametersBinder;

            if (binder == null)
            {
                return;
            }

            if (!(_featureDefinitionProvider is IFeatureDefinitionProviderCacheable) || Cache == null)
            {
                context.Settings = binder.BindParameters(context.Parameters);

                return;
            }

            object settings;

            ConfigurationCacheItem cacheItem;

            string cacheKey = $"{context.FeatureName}.{filterIndex}";

            //
            // Check if settings already bound from configuration or the parameters have changed
            if (!Cache.TryGetValue(cacheKey, out cacheItem) ||
                cacheItem.Parameters != context.Parameters)
            {
                settings = binder.BindParameters(context.Parameters);

                Cache.Set(
                    cacheKey,
                    new ConfigurationCacheItem
                    {
                        Settings = settings,
                        Parameters = context.Parameters
                    },
                    new MemoryCacheEntryOptions
                    {
                        SlidingExpiration = ParametersCacheSlidingExpiration,
                        AbsoluteExpirationRelativeToNow = ParametersCacheAbsoluteExpirationRelativeToNow
                    });
            }
            else
            {
                settings = cacheItem.Settings;
            }

            context.Settings = settings;
        }

        private IFeatureFilterMetadata GetFeatureFilterMetadata(string filterName, Type appContextType = null)
        {
            IFeatureFilterMetadata filter = _filterMetadataCache.GetOrAdd(
                $"{filterName}{Environment.NewLine}{appContextType?.FullName}",
                (_) => {

                    IEnumerable<IFeatureFilterMetadata> matchingFilters = _featureFilters.Where(f =>
                    {
                        Type filterType = f.GetType();

                        if (!IsMatchingName(filterType, filterName))
                        {
                            return false;
                        }

                        if (appContextType == null)
                        {
                            return (f is IFeatureFilter);
                        }

                        return ContextualFeatureFilterEvaluator.IsContextualFilter(f, appContextType);
                    });

                    if (matchingFilters.Count() > 1)
                    {
                        if (appContextType == null)
                        {
                            throw new FeatureManagementException(FeatureManagementError.AmbiguousFeatureFilter, $"Multiple feature filters match the configured filter named '{filterName}'.");
                        }
                        else
                        {
                            throw new FeatureManagementException(FeatureManagementError.AmbiguousFeatureFilter, $"Multiple contextual feature filters match the configured filter named '{filterName}' and context type '{appContextType}'.");
                        }
                    }

                    return matchingFilters.FirstOrDefault();
                }
            );

            return filter;
        }

        private bool IsMatchingName(Type filterType, string filterName)
        {
            const string filterSuffix = "filter";

            string name = ((FilterAliasAttribute)Attribute.GetCustomAttribute(filterType, typeof(FilterAliasAttribute)))?.Alias;

            if (name == null)
            {
                name = filterType.Name.EndsWith(filterSuffix, StringComparison.OrdinalIgnoreCase) ? filterType.Name.Substring(0, filterType.Name.Length - filterSuffix.Length) : filterType.Name;
            }

            //
            // Feature filters can have namespaces in their alias
            // If a feature is configured to use a filter without a namespace such as 'MyFilter', then it can match 'MyOrg.MyProduct.MyFilter' or simply 'MyFilter'
            // If a feature is configured to use a filter with a namespace such as 'MyOrg.MyProduct.MyFilter' then it can only match 'MyOrg.MyProduct.MyFilter' 
            if (filterName.Contains('.'))
            {
                //
                // The configured filter name is namespaced. It must be an exact match.
                return string.Equals(name, filterName, StringComparison.OrdinalIgnoreCase);
            }
            else
            {
                //
                // We take the simple name of a filter, E.g. 'MyFilter' for 'MyOrg.MyProduct.MyFilter'
                string simpleName = name.Contains('.') ? name.Split('.').Last() : name;

                return string.Equals(simpleName, filterName, StringComparison.OrdinalIgnoreCase);
            }
        }

        private ContextualFeatureFilterEvaluator GetContextualFeatureFilter(string filterName, Type appContextType)
        {
            if (appContextType == null)
            {
                throw new ArgumentNullException(nameof(appContextType));
            }

            ContextualFeatureFilterEvaluator filter = _contextualFeatureFilterCache.GetOrAdd(
                $"{filterName}{Environment.NewLine}{appContextType.FullName}",
                (_) => {

                    IFeatureFilterMetadata metadata = GetFeatureFilterMetadata(filterName, appContextType);

                    if (metadata == null)
                    {
                        return null;
                    }

                    return new ContextualFeatureFilterEvaluator(metadata, appContextType);
                }
            );

            return filter;
        }

        private async void PublishTelemetry(EvaluationEvent evaluationEvent, CancellationToken cancellationToken)
        {
            if (TelemetryPublishers == null || !TelemetryPublishers.Any())
            {
                _logger.LogWarning("The feature declaration enabled telemetry but no telemetry publisher was registered.");
            }
            else
            {
                foreach (ITelemetryPublisher telemetryPublisher in TelemetryPublishers)
                {
                    await telemetryPublisher.PublishEvent(
                        evaluationEvent,
                        cancellationToken);
                }
            }
        }

        private Variant GetVariantFromVariantDefinition(VariantDefinition variantDefinition)
        {
            IConfigurationSection variantConfiguration = null;

            if (variantDefinition.ConfigurationValue.Exists())
            {
                variantConfiguration = variantDefinition.ConfigurationValue;
            }
            else if (!string.IsNullOrEmpty(variantDefinition.ConfigurationReference))
            {
                if (Configuration == null)
                {
                    _logger.LogWarning($"Cannot use {nameof(variantDefinition.ConfigurationReference)} as no instance of {nameof(IConfiguration)} is present.");

                    return null;
                }
                else
                {
                    variantConfiguration = Configuration.GetSection(variantDefinition.ConfigurationReference);
                }
            }

            return new Variant()
            {
                Name = variantDefinition.Name,
                Configuration = variantConfiguration
            };
        }
    }
}<|MERGE_RESOLUTION|>--- conflicted
+++ resolved
@@ -4,13 +4,9 @@
 using Microsoft.Extensions.Caching.Memory;
 using Microsoft.Extensions.Configuration;
 using Microsoft.Extensions.Logging;
-<<<<<<< HEAD
-using Microsoft.Extensions.Options;
-using Microsoft.FeatureManagement.Telemetry;
 using Microsoft.FeatureManagement.FeatureFilters;
 using Microsoft.FeatureManagement.Targeting;
-=======
->>>>>>> e3e4b1b8
+using Microsoft.FeatureManagement.Telemetry;
 using System;
 using System.Collections.Concurrent;
 using System.Collections.Generic;
@@ -23,28 +19,22 @@
 namespace Microsoft.FeatureManagement
 {
     /// <summary>
-    /// Used to evaluate whether a feature is enabled or disabled.
+    /// Used to evaluate the enabled state of a feature and/or get the assigned variant of a feature, if any.
     /// </summary>
-<<<<<<< HEAD
-    class FeatureManager : IFeatureManager, IDisposable, IVariantFeatureManager
-=======
-    public sealed class FeatureManager : IFeatureManager
->>>>>>> e3e4b1b8
+    public sealed class FeatureManager : IFeatureManager, IVariantFeatureManager
     {
         private readonly TimeSpan ParametersCacheSlidingExpiration = TimeSpan.FromMinutes(5);
         private readonly TimeSpan ParametersCacheAbsoluteExpirationRelativeToNow = TimeSpan.FromDays(1);
 
         private readonly IFeatureDefinitionProvider _featureDefinitionProvider;
+        private readonly FeatureManagementOptions _options;
+        private readonly ConcurrentDictionary<string, IFeatureFilterMetadata> _filterMetadataCache;
+        private readonly ConcurrentDictionary<string, ContextualFeatureFilterEvaluator> _contextualFeatureFilterCache;
+
         private readonly IEnumerable<IFeatureFilterMetadata> _featureFilters;
         private readonly IEnumerable<ISessionManager> _sessionManagers;
-        private readonly ConcurrentDictionary<string, IFeatureFilterMetadata> _filterMetadataCache;
-        private readonly ConcurrentDictionary<string, ContextualFeatureFilterEvaluator> _contextualFeatureFilterCache;
-        private readonly FeatureManagementOptions _options;
-<<<<<<< HEAD
+        private readonly IEnumerable<ITelemetryPublisher> _telemetryPublishers;
         private readonly TargetingEvaluationOptions _assignerOptions;
-        private readonly IMemoryCache _parametersCache;
-=======
->>>>>>> e3e4b1b8
 
         private class ConfigurationCacheItem
         {
@@ -62,28 +52,16 @@
         /// <exception cref="ArgumentNullException">Thrown if <paramref name="options"/> is null.</exception>
         public FeatureManager(
             IFeatureDefinitionProvider featureDefinitionProvider,
-<<<<<<< HEAD
-            IEnumerable<IFeatureFilterMetadata> featureFilters,
-            IEnumerable<ISessionManager> sessionManagers,
-            ILoggerFactory loggerFactory,
-            IOptions<FeatureManagementOptions> options,
-            IOptions<TargetingEvaluationOptions> assignerOptions)
-        {
-            _featureDefinitionProvider = featureDefinitionProvider;
-            _featureFilters = featureFilters ?? throw new ArgumentNullException(nameof(featureFilters));
-            _sessionManagers = sessionManagers ?? throw new ArgumentNullException(nameof(sessionManagers));
-            _logger = loggerFactory.CreateLogger<FeatureManager>();
-            _assignerOptions = assignerOptions?.Value ?? throw new ArgumentNullException(nameof(assignerOptions));
-=======
             FeatureManagementOptions options)
         {
->>>>>>> e3e4b1b8
+            _featureDefinitionProvider = featureDefinitionProvider ?? throw new ArgumentNullException(nameof(featureDefinitionProvider));
+            _options = options ?? throw new ArgumentNullException(nameof(options));
             _filterMetadataCache = new ConcurrentDictionary<string, IFeatureFilterMetadata>();
             _contextualFeatureFilterCache = new ConcurrentDictionary<string, ContextualFeatureFilterEvaluator>();
-            _featureDefinitionProvider = featureDefinitionProvider ?? throw new ArgumentNullException(nameof(featureDefinitionProvider));
-            _options = options ?? throw new ArgumentNullException(nameof(options));
             _featureFilters = Enumerable.Empty<IFeatureFilterMetadata>();
             _sessionManagers = Enumerable.Empty<ISessionManager>();
+            _telemetryPublishers = Enumerable.Empty<ITelemetryPublisher>();
+            _assignerOptions = new TargetingEvaluationOptions();
         }
 
         /// <summary>
@@ -100,14 +78,6 @@
             }
         }
 
-<<<<<<< HEAD
-        public IEnumerable<ITelemetryPublisher> TelemetryPublishers { get; init; }
-
-        public IConfiguration Configuration { get; init; }
-
-        public ITargetingContextAccessor TargetingContextAccessor { get; init; }
-
-=======
         /// <summary>
         /// The collection of session managers.
         /// </summary>
@@ -133,11 +103,48 @@
         public ILogger Logger { get; init; }
 
         /// <summary>
+        /// The collection of telemetry publishers.
+        /// </summary>
+        /// <exception cref="ArgumentNullException">Thrown if it is set to null.</exception>
+        public IEnumerable<ITelemetryPublisher> TelemetryPublishers
+        {
+            get => _telemetryPublishers;
+
+            init
+            {
+                _telemetryPublishers = value ?? throw new ArgumentNullException(nameof(value));
+            }
+        }
+
+        /// <summary>
+        /// The configuration reference for feature variants.
+        /// </summary>
+        public IConfiguration Configuration { get; init; }
+
+        /// <summary>
+        /// The targeting context accessor for feature variant allocation.
+        /// </summary>
+        public ITargetingContextAccessor TargetingContextAccessor { get; init; }
+
+        /// <summary>
+        /// Options controlling the targeting behavior for feature variant allocation.
+        /// </summary>
+        /// <exception cref="ArgumentNullException">Thrown if it is set to null.</exception>
+        public TargetingEvaluationOptions AssignerOptions
+        {
+            get => _assignerOptions;
+
+            init
+            {
+                _assignerOptions = value ?? throw new ArgumentNullException(nameof(value));
+            }
+        }
+
+        /// <summary>
         /// Checks whether a given feature is enabled.
         /// </summary>
         /// <param name="feature">The name of the feature to check.</param>
         /// <returns>True if the feature is enabled, otherwise false.</returns>
->>>>>>> e3e4b1b8
         public Task<bool> IsEnabledAsync(string feature)
         {
             return IsEnabledWithVariantsAsync<object>(feature, appContext: null, useAppContext: false, CancellationToken.None).AsTask();
@@ -154,22 +161,88 @@
             return IsEnabledWithVariantsAsync(feature, appContext, useAppContext: true, CancellationToken.None).AsTask();
         }
 
-<<<<<<< HEAD
+        /// <summary>
+        /// Checks whether a given feature is enabled.
+        /// </summary>
+        /// <param name="feature">The name of the feature to check.</param>
+        /// <param name="cancellationToken">The cancellation token to cancel the operation.</param>
+        /// <returns>True if the feature is enabled, otherwise false.</returns>
         public ValueTask<bool> IsEnabledAsync(string feature, CancellationToken cancellationToken)
-=======
+        {
+            return IsEnabledWithVariantsAsync<object>(feature, appContext: null, useAppContext: false, cancellationToken);
+        }
+
+        /// <summary>
+        /// Checks whether a given feature is enabled.
+        /// </summary>
+        /// <param name="feature">The name of the feature to check.</param>
+        /// <param name="appContext">A context providing information that can be used to evaluate whether a feature should be on or off.</param>
+        /// <param name="cancellationToken">The cancellation token to cancel the operation.</param>
+        /// <returns>True if the feature is enabled, otherwise false.</returns>
+        public ValueTask<bool> IsEnabledAsync<TContext>(string feature, TContext appContext, CancellationToken cancellationToken)
+        {
+            return IsEnabledWithVariantsAsync(feature, appContext, useAppContext: true, cancellationToken);
+        }
+
         /// <summary>
         /// Retrieves a list of feature names registered in the feature manager.
         /// </summary>
         /// <returns>An enumerator which provides asynchronous iteration over the feature names registered in the feature manager.</returns>
-        public async IAsyncEnumerable<string> GetFeatureNamesAsync()
->>>>>>> e3e4b1b8
-        {
-            return IsEnabledWithVariantsAsync<object>(feature, appContext: null, useAppContext: false, cancellationToken);
-        }
-
-        public ValueTask<bool> IsEnabledAsync<TContext>(string feature, TContext appContext, CancellationToken cancellationToken)
-        {
-            return IsEnabledWithVariantsAsync(feature, appContext, useAppContext: true, cancellationToken);
+        public IAsyncEnumerable<string> GetFeatureNamesAsync()
+        {
+            return GetFeatureNamesAsync(CancellationToken.None);
+        }
+
+        /// <summary>
+        /// Retrieves a list of feature names registered in the feature manager.
+        /// </summary>
+        /// <returns>An enumerator which provides asynchronous iteration over the feature names registered in the feature manager.</returns>
+        public async IAsyncEnumerable<string> GetFeatureNamesAsync([EnumeratorCancellation] CancellationToken cancellationToken)
+        {
+            await foreach (FeatureDefinition featureDefinition in _featureDefinitionProvider.GetAllFeatureDefinitionsAsync().ConfigureAwait(false))
+            {
+                cancellationToken.ThrowIfCancellationRequested();
+
+                yield return featureDefinition.Name;
+            }
+        }
+
+        /// <summary>
+        /// Gets the assigned variant for a specific feature.
+        /// </summary>
+        /// <param name="feature">The name of the feature to evaluate.</param>
+        /// <param name="cancellationToken">The cancellation token to cancel the operation.</param>
+        /// <returns>A variant assigned to the user based on the feature's configured allocation.</returns>
+        public ValueTask<Variant> GetVariantAsync(string feature, CancellationToken cancellationToken)
+        {
+            if (string.IsNullOrEmpty(feature))
+            {
+                throw new ArgumentNullException(nameof(feature));
+            }
+
+            return GetVariantAsync(feature, context: null, useContext: false, cancellationToken);
+        }
+
+        /// <summary>
+        /// Gets the assigned variant for a specific feature.
+        /// </summary>
+        /// <param name="feature">The name of the feature to evaluate.</param>
+        /// <param name="context">An instance of <see cref="TargetingContext"/> used to evaluate which variant the user will be assigned.</param>
+        /// <param name="cancellationToken">The cancellation token to cancel the operation.</param>
+        /// <returns>A variant assigned to the user based on the feature's configured allocation.</returns>
+        public ValueTask<Variant> GetVariantAsync(string feature, TargetingContext context, CancellationToken cancellationToken)
+        {
+            if (string.IsNullOrEmpty(feature))
+            {
+                throw new ArgumentNullException(nameof(feature));
+            }
+
+            if (context == null)
+            {
+                throw new ArgumentNullException(nameof(context));
+            }
+
+            return GetVariantAsync(feature, context, useContext: true, cancellationToken);
         }
 
         private async ValueTask<bool> IsEnabledWithVariantsAsync<TContext>(string feature, TContext appContext, bool useAppContext, CancellationToken cancellationToken)
@@ -242,31 +315,7 @@
             return isFeatureEnabled;
         }
 
-        public IAsyncEnumerable<string> GetFeatureNamesAsync()
-        {
-            return GetFeatureNamesAsync(CancellationToken.None);
-        }
-
-        public async IAsyncEnumerable<string> GetFeatureNamesAsync([EnumeratorCancellation] CancellationToken cancellationToken)
-        {
-            await foreach (FeatureDefinition featureDefinition in _featureDefinitionProvider.GetAllFeatureDefinitionsAsync().ConfigureAwait(false))
-            {
-                cancellationToken.ThrowIfCancellationRequested();
-
-                yield return featureDefinition.Name;
-            }
-        }
-
-<<<<<<< HEAD
-        public void Dispose()
-        {
-            _parametersCache.Dispose();
-        }
-
         private async Task<bool> IsEnabledAsync<TContext>(FeatureDefinition featureDefinition, TContext appContext, bool useAppContext, CancellationToken cancellationToken)
-=======
-        private async Task<bool> IsEnabledAsync<TContext>(string feature, TContext appContext, bool useAppContext)
->>>>>>> e3e4b1b8
         {
             Debug.Assert(featureDefinition != null);
 
@@ -284,8 +333,8 @@
 
             //
             // Treat an empty or status disabled feature as disabled
-            if (featureDefinition.EnabledFor == null || 
-                !featureDefinition.EnabledFor.Any() || 
+            if (featureDefinition.EnabledFor == null ||
+                !featureDefinition.EnabledFor.Any() ||
                 featureDefinition.Status == FeatureStatus.Disabled)
             {
                 enabled = false;
@@ -322,7 +371,7 @@
                     //
                     // Handle AlwaysOn and On filters
                     if (string.Equals(featureFilterConfiguration.Name, "AlwaysOn", StringComparison.OrdinalIgnoreCase) ||
-                            string.Equals(featureFilterConfiguration.Name, "On", StringComparison.OrdinalIgnoreCase))
+                        string.Equals(featureFilterConfiguration.Name, "On", StringComparison.OrdinalIgnoreCase))
                     {
                         if (featureDefinition.RequirementType == RequirementType.Any)
                         {
@@ -338,7 +387,7 @@
                     if (useAppContext)
                     {
                         filter = GetFeatureFilterMetadata(featureFilterConfiguration.Name, typeof(TContext)) ??
-                                    GetFeatureFilterMetadata(featureFilterConfiguration.Name);
+                                 GetFeatureFilterMetadata(featureFilterConfiguration.Name);
                     }
                     else
                     {
@@ -347,33 +396,25 @@
 
                     if (filter == null)
                     {
+                        if (_featureFilters.Any(f => IsMatchingName(f.GetType(), featureFilterConfiguration.Name)))
+                        {
+                            //
+                            // Cannot find the appropriate registered feature filter which matches the filter name and the provided context type.
+                            // But there is a registered feature filter which matches the filter name.
+                            continue;
+                        }
+
                         string errorMessage = $"The feature filter '{featureFilterConfiguration.Name}' specified for feature '{featureDefinition.Name}' was not found.";
 
                         if (!_options.IgnoreMissingFeatureFilters)
                         {
-<<<<<<< HEAD
                             throw new FeatureManagementException(FeatureManagementError.MissingFeatureFilter, errorMessage);
                         }
-=======
-                            if (_featureFilters.Any(f => IsMatchingName(f.GetType(), featureFilterConfiguration.Name)))
-                            {
-                                //
-                                // Cannot find the appropriate registered feature filter which matches the filter name and the provided context type.
-                                // But there is a registered feature filter which matches the filter name.
-                                continue;
-                            }
-
-                            string errorMessage = $"The feature filter '{featureFilterConfiguration.Name}' specified for feature '{feature}' was not found.";
->>>>>>> e3e4b1b8
-
-                        _logger.LogWarning(errorMessage);
-
-<<<<<<< HEAD
+
+                        Logger?.LogWarning(errorMessage);
+
                         continue;
                     }
-=======
-                            Logger?.LogWarning(errorMessage);
->>>>>>> e3e4b1b8
 
                     var context = new FeatureFilterEvaluationContext()
                     {
@@ -413,31 +454,6 @@
             }
 
             return enabled;
-        }
-
-        public ValueTask<Variant> GetVariantAsync(string feature, CancellationToken cancellationToken)
-        {
-            if (string.IsNullOrEmpty(feature))
-            {
-                throw new ArgumentNullException(nameof(feature));
-            }
-
-            return GetVariantAsync(feature, context: null, useContext: false, cancellationToken);
-        }
-
-        public ValueTask<Variant> GetVariantAsync(string feature, TargetingContext context, CancellationToken cancellationToken)
-        {
-            if (string.IsNullOrEmpty(feature))
-            {
-                throw new ArgumentNullException(nameof(feature));
-            }
-
-            if (context == null)
-            {
-                throw new ArgumentNullException(nameof(context));
-            }
-
-            return GetVariantAsync(feature, context, useContext: true, cancellationToken);
         }
 
         private async ValueTask<Variant> GetVariantAsync(string feature, TargetingContext context, bool useContext, CancellationToken cancellationToken)
@@ -496,7 +512,7 @@
                 {
                     throw new FeatureManagementException(FeatureManagementError.MissingFeature, errorMessage);
                 }
-                
+
                 Logger?.LogDebug(errorMessage);
             }
 
@@ -507,7 +523,7 @@
         {
             if (TargetingContextAccessor == null)
             {
-                _logger.LogWarning($"No instance of {nameof(ITargetingContextAccessor)} is available for variant assignment.");
+                Logger?.LogWarning($"No instance of {nameof(ITargetingContextAccessor)} is available for variant assignment.");
 
                 return null;
             }
@@ -520,7 +536,7 @@
             // Ensure targeting can be performed
             if (context == null)
             {
-                _logger.LogWarning($"No instance of {nameof(TargetingContext)} could be found using {nameof(ITargetingContextAccessor)} for variant assignment.");
+                Logger?.LogWarning($"No instance of {nameof(TargetingContext)} could be found using {nameof(ITargetingContextAccessor)} for variant assignment.");
             }
 
             return context;
@@ -555,7 +571,7 @@
                     {
                         if (string.IsNullOrEmpty(user.Variant))
                         {
-                            _logger.LogWarning($"Missing variant name for user allocation in feature {featureDefinition.Name}");
+                            Logger?.LogWarning($"Missing variant name for user allocation in feature {featureDefinition.Name}");
 
                             return new ValueTask<VariantDefinition>((VariantDefinition)null);
                         }
@@ -578,7 +594,7 @@
                     {
                         if (string.IsNullOrEmpty(group.Variant))
                         {
-                            _logger.LogWarning($"Missing variant name for group allocation in feature {featureDefinition.Name}");
+                            Logger?.LogWarning($"Missing variant name for group allocation in feature {featureDefinition.Name}");
 
                             return new ValueTask<VariantDefinition>((VariantDefinition)null);
                         }
@@ -606,7 +622,7 @@
                     {
                         if (string.IsNullOrEmpty(percentile.Variant))
                         {
-                            _logger.LogWarning($"Missing variant name for percentile allocation in feature {featureDefinition.Name}");
+                            Logger?.LogWarning($"Missing variant name for percentile allocation in feature {featureDefinition.Name}");
 
                             return new ValueTask<VariantDefinition>((VariantDefinition)null);
                         }
@@ -644,7 +660,7 @@
 
             ConfigurationCacheItem cacheItem;
 
-            string cacheKey = $"{context.FeatureName}.{filterIndex}";
+            string cacheKey = $"Microsoft.FeatureManagement{Environment.NewLine}{context.FeatureName}{Environment.NewLine}{filterIndex}";
 
             //
             // Check if settings already bound from configuration or the parameters have changed
@@ -774,13 +790,13 @@
 
         private async void PublishTelemetry(EvaluationEvent evaluationEvent, CancellationToken cancellationToken)
         {
-            if (TelemetryPublishers == null || !TelemetryPublishers.Any())
-            {
-                _logger.LogWarning("The feature declaration enabled telemetry but no telemetry publisher was registered.");
+            if (!_telemetryPublishers.Any())
+            {
+                Logger?.LogWarning("The feature declaration enabled telemetry but no telemetry publisher was registered.");
             }
             else
             {
-                foreach (ITelemetryPublisher telemetryPublisher in TelemetryPublishers)
+                foreach (ITelemetryPublisher telemetryPublisher in _telemetryPublishers)
                 {
                     await telemetryPublisher.PublishEvent(
                         evaluationEvent,
@@ -801,7 +817,7 @@
             {
                 if (Configuration == null)
                 {
-                    _logger.LogWarning($"Cannot use {nameof(variantDefinition.ConfigurationReference)} as no instance of {nameof(IConfiguration)} is present.");
+                    Logger?.LogWarning($"Cannot use {nameof(variantDefinition.ConfigurationReference)} as no instance of {nameof(IConfiguration)} is present.");
 
                     return null;
                 }
